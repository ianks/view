language: ruby
script: 'bundle exec rake test:coverage'
sudo: false
cache: bundler
<<<<<<< HEAD
before_script:
  - locale
  - env
  - file --mime test/fixtures/templates/encoding_view.html.erb
=======
install: true
env:
  global:
    - JRUBY_OPTS=--dev
script:
  - 'if [[ "$TRAVIS_RUBY_VERSION" =~ "jruby" ]]; then rvm get head && rvm reload && rvm use --install $TRAVIS_RUBY_VERSION; fi'
  - 'bundle install'
  - 'bundle exec rake test:coverage'
>>>>>>> de7fc471
rvm:
  - 2.0.0
  - 2.1.0
  - 2.1.1
  - 2.1.2
  - 2.1.3
  - 2.1.4
  - 2.1.5
  - 2.1.6
  - 2.1.7
  - 2.2.0
  - 2.2.1
  - 2.2.2
  - 2.2.3
  - jruby-9000
  - jruby-head
  - rbx-2

matrix:
  allow_failures:
    - rvm: rbx-2
    - rvm: jruby-head<|MERGE_RESOLUTION|>--- conflicted
+++ resolved
@@ -2,12 +2,6 @@
 script: 'bundle exec rake test:coverage'
 sudo: false
 cache: bundler
-<<<<<<< HEAD
-before_script:
-  - locale
-  - env
-  - file --mime test/fixtures/templates/encoding_view.html.erb
-=======
 install: true
 env:
   global:
@@ -16,7 +10,6 @@
   - 'if [[ "$TRAVIS_RUBY_VERSION" =~ "jruby" ]]; then rvm get head && rvm reload && rvm use --install $TRAVIS_RUBY_VERSION; fi'
   - 'bundle install'
   - 'bundle exec rake test:coverage'
->>>>>>> de7fc471
 rvm:
   - 2.0.0
   - 2.1.0

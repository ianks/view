--- conflicted
+++ resolved
@@ -1,13 +1,9 @@
 require 'test_helper'
-require 'reload_configuration_helper'
+require 'support/reload_configuration_helper'
 
-<<<<<<< HEAD
 describe Hanami::Layout do
-=======
-describe Lotus::Layout do
   reload_configuration!
 
->>>>>>> 94fbb3d5
   describe 'rendering from layout' do
     it 'renders partial' do
       rendered = IndexView.render(format: :html)
